--- conflicted
+++ resolved
@@ -48,11 +48,7 @@
     runCommand(
       vscode.commands,
       Commands.CreateDebuggerTerminal,
-<<<<<<< HEAD
       getRunScriptCommand(script.name, script.directory),
-=======
-      `${packageManager} run ${script.name}`,
->>>>>>> b1d7be7b
       script.directory,
     );
 
