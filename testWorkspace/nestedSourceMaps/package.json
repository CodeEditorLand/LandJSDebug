{
<<<<<<< HEAD
	"scripts": {
		"build": "webpack -c b/webpack.config.js && webpack -c a/webpack.config.js"
	},
	"dependencies": {}
=======
	"dependencies": {},
	"scripts": {
		"build": "webpack -c b/webpack.config.js && webpack -c a/webpack.config.js"
	}
>>>>>>> 70c778c2
}<|MERGE_RESOLUTION|>--- conflicted
+++ resolved
@@ -1,13 +1,6 @@
 {
-<<<<<<< HEAD
-	"scripts": {
-		"build": "webpack -c b/webpack.config.js && webpack -c a/webpack.config.js"
-	},
-	"dependencies": {}
-=======
 	"dependencies": {},
 	"scripts": {
 		"build": "webpack -c b/webpack.config.js && webpack -c a/webpack.config.js"
 	}
->>>>>>> 70c778c2
 }